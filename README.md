# GeoWizard: Unleashing the Diffusion Priors for 3D Geometry Estimation from a Single Image
### [Project Page](https://fuxiao0719.github.io/projects/geowizard/) | [Paper](assets/paper.pdf) | [HuggingFace (Coming Soon)](https://github.com/fuxiao0719/GeoWizard)
<br/>

> GeoWizard: Unleashing the Diffusion Priors for 3D Geometry Estimation from a Single Image                                                                                                                                             
> [Xiao Fu*](http://fuxiao0719.github.io/), [Wei Yin*](https://yvanyin.net/), [Mu Hu*](https://github.com/JUGGHM), [Kaixuan Wang](https://wang-kx.github.io/), [Yuexin Ma](https://yuexinma.me/), [Ping Tan](https://ece.hkust.edu.hk/pingtan), [Shaojie Shen](https://uav.hkust.edu.hk/group/), [Dahua Lin†](http://dahua.site/) , [Xiaoxiao Long†](https://www.xxlong.site/)    
<<<<<<< HEAD
> * Equal contribution; † Corresponding authors                  
=======
> * Equal contribution; † Corresponding authors                    
>>>>>>> a5ae4cf9
> Arxiv Preprint, 2024

![demo_vid](assets/demo.png)

### Code are coming soon, please stay tuned!

## 📚 Related Work
We also encourage readers to read these concurrent exciting works.
- [Marigold](https://arxiv.org/abs/2312.02145): a finetuned diffusion model for estimating monocular depth.
- [Wonder3D](https://arxiv.org/abs/2310.15008): generate multi-view normal maps and color images and reconstruct high-fidelity textured mesh.
- [HyperHuman](https://arxiv.org/abs/2310.08579): a latent structural diffusion and a structure-guided refiner for high-resolution human generation.
- [GenPercept](https://arxiv.org/abs/2403.06090): a finetuned UNet for a lot of downstream image understanding tasks.<|MERGE_RESOLUTION|>--- conflicted
+++ resolved
@@ -3,12 +3,8 @@
 <br/>
 
 > GeoWizard: Unleashing the Diffusion Priors for 3D Geometry Estimation from a Single Image                                                                                                                                             
-> [Xiao Fu*](http://fuxiao0719.github.io/), [Wei Yin*](https://yvanyin.net/), [Mu Hu*](https://github.com/JUGGHM), [Kaixuan Wang](https://wang-kx.github.io/), [Yuexin Ma](https://yuexinma.me/), [Ping Tan](https://ece.hkust.edu.hk/pingtan), [Shaojie Shen](https://uav.hkust.edu.hk/group/), [Dahua Lin†](http://dahua.site/) , [Xiaoxiao Long†](https://www.xxlong.site/)    
-<<<<<<< HEAD
-> * Equal contribution; † Corresponding authors                  
-=======
+> [Xiao Fu*](http://fuxiao0719.github.io/), [Wei Yin*](https://yvanyin.net/), [Mu Hu*](https://github.com/JUGGHM), [Kaixuan Wang](https://wang-kx.github.io/), [Yuexin Ma](https://yuexinma.me/), [Ping Tan](https://ece.hkust.edu.hk/pingtan), [Shaojie Shen](https://uav.hkust.edu.hk/group/), [Dahua Lin†](http://dahua.site/) , [Xiaoxiao Long†](https://www.xxlong.site/)
 > * Equal contribution; † Corresponding authors                    
->>>>>>> a5ae4cf9
 > Arxiv Preprint, 2024
 
 ![demo_vid](assets/demo.png)
